--- conflicted
+++ resolved
@@ -5,6 +5,7 @@
 use crate::{
     errors::Error,
     executor::BlockExecutor,
+    index_mapping::IndexMapping,
     proptest_types::types::{
         DeltaDataView, EmptyDataView, ExpectedOutput, KeyType, Task, Transaction, TransactionGen,
         TransactionGenParams, ValueType,
@@ -60,10 +61,6 @@
             .unwrap(),
     );
 
-<<<<<<< HEAD
-    let executable_txns = ExecutableTransactions::Unsharded(transactions);
-=======
->>>>>>> 6f4524dd
     for _ in 0..num_repeat {
         let output = BlockExecutor::<
             Transaction<KeyType<K>, ValueType<V>>,
@@ -75,7 +72,12 @@
             executor_thread_pool.clone(),
             maybe_block_gas_limit,
         )
-        .execute_transactions_parallel((), &transactions, &data_view);
+        .execute_transactions_parallel(
+            (),
+            IndexMapping::new_unsharded(transactions.len()),
+            &transactions,
+            &data_view,
+        );
 
         if module_access.0 && module_access.1 {
             assert_eq!(output.unwrap_err(), Error::ModulePathReadWrite);
@@ -210,7 +212,12 @@
             executor_thread_pool.clone(),
             maybe_block_gas_limit,
         )
-        .execute_transactions_parallel((), &transactions, &data_view);
+        .execute_transactions_parallel(
+            (),
+            IndexMapping::new_unsharded(transactions.len()),
+            &transactions,
+            &data_view,
+        );
 
         let baseline =
             ExpectedOutput::generate_baseline(&transactions, None, maybe_block_gas_limit);
@@ -261,7 +268,12 @@
             executor_thread_pool.clone(),
             maybe_block_gas_limit,
         )
-        .execute_transactions_parallel((), &transactions, &data_view);
+        .execute_transactions_parallel(
+            (),
+            IndexMapping::new_unsharded(transactions.len()),
+            &transactions,
+            &data_view,
+        );
 
         let delta_writes = output
             .as_ref()
@@ -431,7 +443,12 @@
         DeltaDataView<KeyType<[u8; 32]>, ValueType<[u8; 32]>>,
         ExecutableTestType,
     >::new(num_cpus::get(), executor_thread_pool, maybe_block_gas_limit)
-    .execute_transactions_parallel((), &transactions, &data_view);
+    .execute_transactions_parallel(
+        (),
+        IndexMapping::new_unsharded(transactions.len()),
+        &transactions,
+        &data_view,
+    );
     assert_ok!(output);
 
     // Adjust the reads of txn indices[2] to contain module read to key 42.
@@ -479,7 +496,12 @@
             executor_thread_pool.clone(),
             Some(max(w_index, r_index) as u64 + 1),
         ) // Ensure enough gas limit to commit the module txns
-        .execute_transactions_parallel((), &transactions, &data_view);
+        .execute_transactions_parallel(
+            (),
+            IndexMapping::new_unsharded(transactions.len()),
+            &transactions,
+            &data_view,
+        );
 
         assert_eq!(output.unwrap_err(), Error::ModulePathReadWrite);
     }
