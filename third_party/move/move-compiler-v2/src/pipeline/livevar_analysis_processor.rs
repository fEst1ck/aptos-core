// Copyright © Aptos Foundation
// Parts of the project are originally copyright © Meta Platforms, Inc.
// SPDX-License-Identifier: Apache-2.0

//! Implements a live-variable analysis processor, annotating lifetime information about locals.
//! See also https://en.wikipedia.org/wiki/Live-variable_analysis
//!
//! After transformation, this also runs copy inference transformation, which inserts
//! copies as needed, and reports errors for invalid copies.

use codespan_reporting::diagnostic::Severity;
use itertools::Itertools;
use move_binary_format::file_format::CodeOffset;
use move_model::{
    ast::TempIndex,
    model::{FunctionEnv, Loc},
    ty::Type,
};
use move_stackless_bytecode::{
    dataflow_analysis::{DataflowAnalysis, TransferFunctions},
    dataflow_domains::{AbstractDomain, JoinResult, MapDomain},
    function_target::{FunctionData, FunctionTarget},
    function_target_pipeline::{FunctionTargetProcessor, FunctionTargetsHolder},
    stackless_bytecode::{AssignKind, AttrId, Bytecode, Operation},
    stackless_control_flow_graph::StacklessControlFlowGraph,
};
use std::{
    collections::{BTreeMap, BTreeSet},
    iter::{empty, once},
};

/// Annotation which is attached to function data.
#[derive(Default, Clone)]
pub struct LiveVarAnnotation(BTreeMap<CodeOffset, LiveVarInfoAtCodeOffset>);

impl LiveVarAnnotation {
    /// Get the live var info at the given code offset
    pub fn get_live_var_info_at(
        &self,
        code_offset: CodeOffset,
    ) -> Option<&LiveVarInfoAtCodeOffset> {
        self.0.get(&code_offset)
    }
}

/// The annotation for live variable analysis per code offset.
#[derive(Debug, Default, Clone)]
pub struct LiveVarInfoAtCodeOffset {
    /// Usage before this program point.
    pub before: BTreeMap<TempIndex, LiveVarInfo>,
    /// Usage after this program point.
    pub after: BTreeMap<TempIndex, LiveVarInfo>,
}

impl LiveVarInfoAtCodeOffset {
<<<<<<< HEAD
    /// Returns the locals that lives before the program point
    /// and dies after
    pub fn released_temps(&self) -> impl Iterator<Item = TempIndex> + '_ {
        self.before
            .keys()
            .filter(|t| !self.after.contains_key(t))
            .cloned()
=======
    /// Creates a set of the temporaries alive before this program point.
    pub fn before_set(&self) -> BTreeSet<TempIndex> {
        self.before.keys().cloned().collect()
    }

    /// Creates a set of the temporaries alive after this program point.
    pub fn after_set(&self) -> BTreeSet<TempIndex> {
        self.after.keys().cloned().collect()
>>>>>>> a387c696
    }
}

#[derive(Debug, Clone, Eq, PartialEq, PartialOrd)]
pub struct LiveVarInfo {
    /// The usage of a given temporary after this program point, inclusive of locations where
    /// the usage happens. This set contains at least one element.
    pub usages: BTreeSet<Loc>,
}

// =================================================================================================
// Processor

pub struct LiveVarAnalysisProcessor();

impl FunctionTargetProcessor for LiveVarAnalysisProcessor {
    fn process(
        &self,
        _targets: &mut FunctionTargetsHolder,
        fun_env: &FunctionEnv,
        data: FunctionData,
        _scc_opt: Option<&[FunctionEnv]>,
    ) -> FunctionData {
        if fun_env.is_native() {
            return data;
        }
        let target = FunctionTarget::new(fun_env, &data);
        let offset_to_live_refs = LiveVarAnnotation(self.analyze(&target));
        let mut transformer = CopyTransformation { fun_env, data };
        transformer.transform(&offset_to_live_refs);
        // Now run the analyze a 2nd time, as we modified the code
        let target = FunctionTarget::new(fun_env, &transformer.data);
        let offset_to_live_refs = LiveVarAnnotation(self.analyze(&target));
        // Annotate the result on the function data.
        transformer.data.annotations.set(offset_to_live_refs, true);
        transformer.data
    }

    fn name(&self) -> String {
        "LiveVarAnalysisProcessor".to_owned()
    }
}

impl LiveVarAnalysisProcessor {
    /// Run the live var analysis.
    fn analyze(
        &self,
        func_target: &FunctionTarget,
    ) -> BTreeMap<CodeOffset, LiveVarInfoAtCodeOffset> {
        let code = func_target.get_bytecode();
        // Perform backward analysis from all blocks just in case some block
        // cannot reach an exit block
        let cfg = StacklessControlFlowGraph::new_backward(code, /*from_all_blocks*/ true);
        let analyzer = LiveVarAnalysis { func_target };
        let state_map = analyzer.analyze_function(
            LiveVarState {
                livevars: MapDomain::default(),
            },
            code,
            &cfg,
        );
        analyzer.state_per_instruction(state_map, code, &cfg, |before, after| {
            LiveVarInfoAtCodeOffset {
                before: before.livevars.clone().into_iter().collect(),
                after: after.livevars.clone().into_iter().collect(),
            }
        })
    }

    /// Registers annotation formatter at the given function target. This is for debugging and
    /// testing.
    pub fn register_formatters(target: &FunctionTarget) {
        target.register_annotation_formatter(Box::new(format_livevar_annotation))
    }
}

// =================================================================================================
// Dataflow Analysis

/// State of the livevar analysis,
#[derive(Debug, Clone, Eq, PartialEq, PartialOrd)]
struct LiveVarState {
    livevars: MapDomain<TempIndex, LiveVarInfo>,
}

impl AbstractDomain for LiveVarState {
    fn join(&mut self, other: &Self) -> JoinResult {
        self.livevars.join(&other.livevars)
    }
}

impl AbstractDomain for LiveVarInfo {
    fn join(&mut self, other: &Self) -> JoinResult {
        let count = self.usages.len();
        self.usages.extend(other.usages.iter().cloned());
        if self.usages.len() != count {
            JoinResult::Changed
        } else {
            JoinResult::Unchanged
        }
    }
}

struct LiveVarAnalysis<'a> {
    func_target: &'a FunctionTarget<'a>,
}

/// Implements the necessary transfer function to instantiate the data flow framework
impl<'a> TransferFunctions for LiveVarAnalysis<'a> {
    type State = LiveVarState;

    const BACKWARD: bool = true;

    fn execute(&self, state: &mut LiveVarState, instr: &Bytecode, _idx: CodeOffset) {
        use Bytecode::*;
        match instr {
            Assign(id, dst, src, _) => {
                state.livevars.remove(dst);
                state.livevars.insert(*src, self.livevar_info(id));
            },
            Load(_, dst, _) => {
                state.livevars.remove(dst);
            },
            Call(id, dsts, _, srcs, _) => {
                for dst in dsts {
                    state.livevars.remove(dst);
                }
                for src in srcs {
                    state.livevars.insert(*src, self.livevar_info(id));
                }
            },
            Ret(id, srcs) => {
                for src in srcs {
                    state.livevars.insert(*src, self.livevar_info(id));
                }
            },
            Abort(id, src) | Branch(id, _, _, src) => {
                state.livevars.insert(*src, self.livevar_info(id));
            },
            Prop(id, _, exp) => {
                for (idx, _) in exp.used_temporaries(self.func_target.global_env()) {
                    state.livevars.insert(idx, self.livevar_info(id));
                }
            },
            _ => {},
        }
    }
}

/// Implements various entry points to the framework based on the transfer function.
impl<'a> DataflowAnalysis for LiveVarAnalysis<'a> {}

impl<'a> LiveVarAnalysis<'a> {
    fn livevar_info(&self, id: &AttrId) -> LiveVarInfo {
        LiveVarInfo {
            usages: once(self.func_target.get_bytecode_loc(*id)).collect(),
        }
    }
}

// =================================================================================================
// Bytecode Transformation

/// State for copy inference transformation.
struct CopyTransformation<'a> {
    fun_env: &'a FunctionEnv<'a>,
    data: FunctionData,
}

impl<'a> CopyTransformation<'a> {
    /// Runs copy inference transformation. This transformation inserts implicit copies. It also
    /// checks correctness of copies, whether explicit or implicit.
    fn transform(&mut self, alive: &LiveVarAnnotation) {
        let code = std::mem::take(&mut self.data.code);
        for (i, bc) in code.into_iter().enumerate() {
            self.transform_bytecode(
                alive
                    .get_live_var_info_at(i as CodeOffset)
                    .expect("live var info"),
                bc,
            )
        }
    }

    /// Transforms a bytecode. This handles `Assign` and `Call` instructions.
    /// For the former, it infers the `AssignKind` (copy or move) and for the later,
    /// it implicitly copies arguments if needed. Implicit copy is needed
    /// if a non-primitive value is used after the given program point.
    fn transform_bytecode(&mut self, alive: &LiveVarInfoAtCodeOffset, bc: Bytecode) {
        use Bytecode::*;
        match bc {
            Assign(id, dst, src, kind) => match kind {
                AssignKind::Inferred => {
                    // TODO(#11223): Until we have info about whether a var may have had a reference
                    // taken, be very conservative here and assume var is live.  Remove this hack
                    // after fixing that bug.
                    let force_copy_hack = !self.target().get_local_type(src).is_mutable_reference();
                    if force_copy_hack || self.check_implicit_copy(alive, id, false, src) {
                        self.data.code.push(Assign(id, dst, src, AssignKind::Copy))
                    } else {
                        self.data.code.push(Assign(id, dst, src, AssignKind::Move))
                    }
                },
                AssignKind::Copy | AssignKind::Store => {
                    self.check_explicit_copy(id, src);
                    self.data.code.push(Assign(id, dst, src, AssignKind::Copy))
                },
                AssignKind::Move => {
                    self.check_explicit_move(alive, id, src);
                    self.data.code.push(Assign(id, dst, src, AssignKind::Move))
                },
            },
            Call(_, _, Operation::BorrowLoc, _, _) => {
                // Borrow does not consume its operand and need no copy
                self.data.code.push(bc)
            },
            Call(id, dsts, oper, srcs, ai) => {
                let srcs = self.copy_arg_if_needed(alive, id, srcs);
                self.data.code.push(Call(id, dsts, oper, srcs, ai))
            },
            _ => self.data.code.push(bc),
        }
    }

    /// Walks over the argument list and inserts copies if needed.
    fn copy_arg_if_needed(
        &mut self,
        alive: &LiveVarInfoAtCodeOffset,
        id: AttrId,
        srcs: Vec<TempIndex>,
    ) -> Vec<TempIndex> {
        use Bytecode::*;
        let mut new_srcs = vec![];
        for (i, src) in srcs.iter().enumerate() {
            let is_prim = matches!(self.target().get_local_type(*src), Type::Primitive(_));
            if !is_prim
                && (self.check_implicit_copy(alive, id, true, *src)
                    || self.check_implicit_copy_in_arglist(id, *src, &srcs[i + 1..srcs.len()]))
            {
                let temp = self.clone_local(*src);
                self.data
                    .code
                    .push(Assign(id, temp, *src, AssignKind::Copy));
                new_srcs.push(temp)
            } else {
                new_srcs.push(*src)
            }
        }
        new_srcs
    }

    /// Checks whether an implicit copy is needed because the value is used afterwards.
    /// This produces an error if copy is not allowed.
    fn check_implicit_copy(
        &self,
        alive: &LiveVarInfoAtCodeOffset,
        _id: AttrId,
        _is_updated: bool,
        temp: TempIndex,
    ) -> bool {
        // TODO(#10723): insert ability check here
        // Notice we do allow copy of &mut. Those copies are checked for validity in
        // reference safety.
        alive.after.contains_key(&temp)
    }

    fn make_hints_from_usage(
        &self,
        info: &'a LiveVarInfo,
    ) -> impl Iterator<Item = (Loc, String)> + 'a {
        info.usages
            .iter()
            .map(|loc| (loc.clone(), "used here".to_owned()))
    }

    /// Checks whether an implicit copy is needed because the value is used again in
    /// an argument list. This cannot be determined from the livevar analysis result
    /// because the 2nd usage appears at the same program point.
    fn check_implicit_copy_in_arglist(
        &self,
        id: AttrId,
        temp: TempIndex,
        args: &[TempIndex],
    ) -> bool {
        if args.contains(&temp) {
            // If this is a &mut, produce an error
            let target = self.target();
            if target.get_local_type(temp).is_mutable_reference() {
                self.error_with_hints(
                    &target.get_bytecode_loc(id),
                    format!(
                        "implicit copy of mutable reference in {} which \
                    is used later in argument list",
                        target.get_local_name_for_error_message(temp)
                    ),
                    "implicitly copied here",
                    empty(),
                );
                false
            } else {
                // TODO(#10723): insert ability check here
                true
            }
        } else {
            false
        }
    }

    /// Checks whether an explicit copy is allowed.
    fn check_explicit_copy(&self, id: AttrId, temp: TempIndex) {
        let target = self.target();
        if target.get_local_type(temp).is_mutable_reference() {
            self.error_with_hints(
                &target.get_bytecode_loc(id),
                format!(
                    "cannot copy mutable reference in {}",
                    target.get_local_name_for_error_message(temp)
                ),
                "copied here",
                empty(),
            );
        }
        // TODO(#10723): insert ability check here
    }

    /// Checks whether an explicit move is allowed.
    fn check_explicit_move(&self, alive: &LiveVarInfoAtCodeOffset, id: AttrId, temp: TempIndex) {
        if let Some(info) = alive.after.get(&temp) {
            let target = self.target();
            self.error_with_hints(
                &target.get_bytecode_loc(id),
                format!(
                    "cannot move {} since it is used later",
                    target.get_local_name_for_error_message(temp)
                ),
                "attempted to move here",
                self.make_hints_from_usage(info),
            );
        }
    }

    /// Makes a new temporary with the same type as the given one.
    fn clone_local(&mut self, temp: TempIndex) -> TempIndex {
        let ty = self.target().get_local_type(temp).clone();
        self.data.local_types.push(ty);
        self.data.local_types.len() - 1
    }

    /// Produces an error with primary message and secondary hints.
    fn error_with_hints(
        &self,
        loc: &Loc,
        msg: impl AsRef<str>,
        primary: impl AsRef<str>,
        hints: impl Iterator<Item = (Loc, String)>,
    ) {
        self.fun_env.module_env.env.diag_with_primary_and_labels(
            Severity::Error,
            loc,
            msg.as_ref(),
            primary.as_ref(),
            hints.collect(),
        )
    }

    /// Constructs a function target for temporary use. Since we need to mutate `self.data`
    /// we cannot store the target in `self`, so construct it as needed.
    fn target(&self) -> FunctionTarget<'_> {
        FunctionTarget::new(self.fun_env, &self.data)
    }
}

// =================================================================================================
// Formatting

/// Format a live variable annotation.
pub fn format_livevar_annotation(
    target: &FunctionTarget<'_>,
    code_offset: CodeOffset,
) -> Option<String> {
    if let Some(LiveVarAnnotation(map)) = target.get_annotations().get::<LiveVarAnnotation>() {
        if let Some(map_at) = map.get(&code_offset) {
            let mut res = map_at
                .before
                .keys()
                .map(|idx| {
                    let name = target.get_local_raw_name(*idx);
                    format!("{}", name.display(target.symbol_pool()))
                })
                .join(", ");
            res.insert_str(0, "live vars: ");
            return Some(res);
        }
    }
    None
}<|MERGE_RESOLUTION|>--- conflicted
+++ resolved
@@ -53,7 +53,6 @@
 }
 
 impl LiveVarInfoAtCodeOffset {
-<<<<<<< HEAD
     /// Returns the locals that lives before the program point
     /// and dies after
     pub fn released_temps(&self) -> impl Iterator<Item = TempIndex> + '_ {
@@ -61,7 +60,7 @@
             .keys()
             .filter(|t| !self.after.contains_key(t))
             .cloned()
-=======
+
     /// Creates a set of the temporaries alive before this program point.
     pub fn before_set(&self) -> BTreeSet<TempIndex> {
         self.before.keys().cloned().collect()
@@ -70,7 +69,6 @@
     /// Creates a set of the temporaries alive after this program point.
     pub fn after_set(&self) -> BTreeSet<TempIndex> {
         self.after.keys().cloned().collect()
->>>>>>> a387c696
     }
 }
 
